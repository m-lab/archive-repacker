module github.com/m-lab/archive-repacker

go 1.20

require (
	cloud.google.com/go v0.107.0
<<<<<<< HEAD
	cloud.google.com/go/bigquery v1.44.0
	cloud.google.com/go/storage v1.29.0
	github.com/fsouza/fake-gcs-server v1.44.0
	github.com/goccy/bigquery-emulator v0.2.14
	github.com/google/go-cmp v0.5.9
	github.com/m-lab/go v0.1.60
	github.com/prometheus/client_golang v1.7.1
	google.golang.org/api v0.106.0
=======
	cloud.google.com/go/storage v1.29.0
	github.com/fsouza/fake-gcs-server v1.44.0
	github.com/m-lab/go v0.1.59
>>>>>>> 7ffc9767
)

require (
	cloud.google.com/go/compute v1.14.0 // indirect
	cloud.google.com/go/compute/metadata v0.2.3 // indirect
	cloud.google.com/go/iam v0.8.0 // indirect
	cloud.google.com/go/pubsub v1.28.0 // indirect
	github.com/DataDog/go-hll v1.0.2 // indirect
	github.com/andybalholm/brotli v1.0.4 // indirect
	github.com/apache/arrow/go/v10 v10.0.0 // indirect
	github.com/apache/thrift v0.16.0 // indirect
	github.com/beorn7/perks v1.0.1 // indirect
	github.com/cespare/xxhash/v2 v2.1.1 // indirect
	github.com/dgryski/go-farm v0.0.0-20200201041132-a6ae2369ad13 // indirect
	github.com/dlclark/regexp2 v1.7.0 // indirect
	github.com/dop251/goja v0.0.0-20221118162653-d4bf6fde1b86 // indirect
	github.com/fatih/color v1.10.0 // indirect
	github.com/felixge/httpsnoop v1.0.2 // indirect
<<<<<<< HEAD
	github.com/go-playground/locales v0.14.0 // indirect
	github.com/go-playground/universal-translator v0.18.0 // indirect
	github.com/go-playground/validator/v10 v10.11.0 // indirect
	github.com/go-sourcemap/sourcemap v2.1.3+incompatible // indirect
	github.com/goccy/go-json v0.10.0 // indirect
	github.com/goccy/go-yaml v1.9.5 // indirect
	github.com/goccy/go-zetasql v0.5.1 // indirect
	github.com/goccy/go-zetasqlite v0.13.5 // indirect
=======
>>>>>>> 7ffc9767
	github.com/golang/groupcache v0.0.0-20210331224755-41bb18bfe9da // indirect
	github.com/golang/protobuf v1.5.2 // indirect
	github.com/golang/snappy v0.0.4 // indirect
	github.com/google/flatbuffers v2.0.8+incompatible // indirect
	github.com/google/renameio/v2 v2.0.0 // indirect
	github.com/google/uuid v1.3.0 // indirect
	github.com/googleapis/enterprise-certificate-proxy v0.2.1 // indirect
	github.com/googleapis/gax-go/v2 v2.7.0 // indirect
	github.com/googleapis/google-cloud-go-testing v0.0.0-20210719221736-1c9a4c676720 // indirect
	github.com/gorilla/handlers v1.5.1 // indirect
	github.com/gorilla/mux v1.8.0 // indirect
	github.com/klauspost/asmfmt v1.3.2 // indirect
	github.com/klauspost/compress v1.15.9 // indirect
	github.com/klauspost/cpuid/v2 v2.0.9 // indirect
	github.com/leodido/go-urn v1.2.1 // indirect
	github.com/linkedin/goavro/v2 v2.12.0 // indirect
	github.com/mattn/go-colorable v0.1.12 // indirect
	github.com/mattn/go-isatty v0.0.16 // indirect
	github.com/mattn/go-runewidth v0.0.9 // indirect
	github.com/mattn/go-sqlite3 v1.14.14 // indirect
	github.com/matttproud/golang_protobuf_extensions v1.0.1 // indirect
	github.com/minio/asm2plan9s v0.0.0-20200509001527-cdd76441f9d8 // indirect
	github.com/minio/c2goasm v0.0.0-20190812172519-36a3d3bbc4f3 // indirect
	github.com/olekukonko/tablewriter v0.0.5 // indirect
	github.com/pierrec/lz4/v4 v4.1.15 // indirect
	github.com/pkg/errors v0.9.1 // indirect
	github.com/pkg/xattr v0.4.9 // indirect
	github.com/prometheus/client_model v0.2.0 // indirect
	github.com/prometheus/common v0.10.0 // indirect
	github.com/prometheus/procfs v0.1.3 // indirect
	github.com/segmentio/encoding v0.3.5 // indirect
	github.com/segmentio/parquet-go v0.0.0-20221020201645-63215c8128ff // indirect
	github.com/sirupsen/logrus v1.9.0 // indirect
	github.com/spaolacci/murmur3 v0.0.0-20180118202830-f09979ecbc72 // indirect
	github.com/zeebo/xxh3 v1.0.2 // indirect
	go.opencensus.io v0.24.0 // indirect
<<<<<<< HEAD
	go.uber.org/atomic v1.7.0 // indirect
	go.uber.org/multierr v1.6.0 // indirect
	go.uber.org/zap v1.21.0 // indirect
	golang.org/x/crypto v0.0.0-20211215153901-e495a2d5b3d3 // indirect
	golang.org/x/mod v0.6.0-dev.0.20220419223038-86c51ed26bb4 // indirect
	golang.org/x/net v0.1.0 // indirect
	golang.org/x/oauth2 v0.0.0-20221014153046-6fdb5e3db783 // indirect
	golang.org/x/sync v0.1.0 // indirect
	golang.org/x/sys v0.1.0 // indirect
	golang.org/x/text v0.5.0 // indirect
	golang.org/x/tools v0.1.12 // indirect
=======
	golang.org/x/net v0.7.0 // indirect
	golang.org/x/oauth2 v0.0.0-20221014153046-6fdb5e3db783 // indirect
	golang.org/x/sync v0.1.0 // indirect
	golang.org/x/sys v0.5.0 // indirect
	golang.org/x/text v0.7.0 // indirect
>>>>>>> 7ffc9767
	golang.org/x/xerrors v0.0.0-20220907171357-04be3eba64a2 // indirect
	gonum.org/v1/gonum v0.11.0 // indirect
	google.golang.org/appengine v1.6.7 // indirect
	google.golang.org/genproto v0.0.0-20230110181048-76db0878b65f // indirect
	google.golang.org/grpc v1.51.0 // indirect
	google.golang.org/protobuf v1.28.1 // indirect
)<|MERGE_RESOLUTION|>--- conflicted
+++ resolved
@@ -4,7 +4,6 @@
 
 require (
 	cloud.google.com/go v0.107.0
-<<<<<<< HEAD
 	cloud.google.com/go/bigquery v1.44.0
 	cloud.google.com/go/storage v1.29.0
 	github.com/fsouza/fake-gcs-server v1.44.0
@@ -13,11 +12,6 @@
 	github.com/m-lab/go v0.1.60
 	github.com/prometheus/client_golang v1.7.1
 	google.golang.org/api v0.106.0
-=======
-	cloud.google.com/go/storage v1.29.0
-	github.com/fsouza/fake-gcs-server v1.44.0
-	github.com/m-lab/go v0.1.59
->>>>>>> 7ffc9767
 )
 
 require (
@@ -36,7 +30,6 @@
 	github.com/dop251/goja v0.0.0-20221118162653-d4bf6fde1b86 // indirect
 	github.com/fatih/color v1.10.0 // indirect
 	github.com/felixge/httpsnoop v1.0.2 // indirect
-<<<<<<< HEAD
 	github.com/go-playground/locales v0.14.0 // indirect
 	github.com/go-playground/universal-translator v0.18.0 // indirect
 	github.com/go-playground/validator/v10 v10.11.0 // indirect
@@ -45,8 +38,6 @@
 	github.com/goccy/go-yaml v1.9.5 // indirect
 	github.com/goccy/go-zetasql v0.5.1 // indirect
 	github.com/goccy/go-zetasqlite v0.13.5 // indirect
-=======
->>>>>>> 7ffc9767
 	github.com/golang/groupcache v0.0.0-20210331224755-41bb18bfe9da // indirect
 	github.com/golang/protobuf v1.5.2 // indirect
 	github.com/golang/snappy v0.0.4 // indirect
@@ -83,25 +74,17 @@
 	github.com/spaolacci/murmur3 v0.0.0-20180118202830-f09979ecbc72 // indirect
 	github.com/zeebo/xxh3 v1.0.2 // indirect
 	go.opencensus.io v0.24.0 // indirect
-<<<<<<< HEAD
 	go.uber.org/atomic v1.7.0 // indirect
 	go.uber.org/multierr v1.6.0 // indirect
 	go.uber.org/zap v1.21.0 // indirect
 	golang.org/x/crypto v0.0.0-20211215153901-e495a2d5b3d3 // indirect
 	golang.org/x/mod v0.6.0-dev.0.20220419223038-86c51ed26bb4 // indirect
-	golang.org/x/net v0.1.0 // indirect
-	golang.org/x/oauth2 v0.0.0-20221014153046-6fdb5e3db783 // indirect
+  golang.org/x/net v0.7.0 // indirect
+  golang.org/x/oauth2 v0.0.0-20221014153046-6fdb5e3db783 // indirect
 	golang.org/x/sync v0.1.0 // indirect
-	golang.org/x/sys v0.1.0 // indirect
-	golang.org/x/text v0.5.0 // indirect
 	golang.org/x/tools v0.1.12 // indirect
-=======
-	golang.org/x/net v0.7.0 // indirect
-	golang.org/x/oauth2 v0.0.0-20221014153046-6fdb5e3db783 // indirect
-	golang.org/x/sync v0.1.0 // indirect
 	golang.org/x/sys v0.5.0 // indirect
 	golang.org/x/text v0.7.0 // indirect
->>>>>>> 7ffc9767
 	golang.org/x/xerrors v0.0.0-20220907171357-04be3eba64a2 // indirect
 	gonum.org/v1/gonum v0.11.0 // indirect
 	google.golang.org/appengine v1.6.7 // indirect
